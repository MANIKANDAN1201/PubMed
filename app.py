--- conflicted
+++ resolved
@@ -665,31 +665,6 @@
                     use_container_width=True
                 )
 
-<<<<<<< HEAD
-        # --- Gemini-powered summary section (using summary_cluster.py) ---
-        import summary_cluster
-        st.markdown("---")
-        st.subheader("Summary")
-
-        col_sum1, col_sum2 = st.columns([1, 1])
-        show_top_summary = col_sum1.button("Summarize Top Relevant Articles", key="btn_top_summary")
-        show_free_summary = col_sum2.button("Summarize Free Full-Text Articles", key="btn_free_summary")
-
-        if show_top_summary:
-            st.markdown("**Summary of Top Relevant Articles (Abstracts/Full Text):**")
-            with st.spinner("Generating summary..."):
-                summary_top = summary_cluster.summarize_top_articles(sorted_results, results['query'], top_n=5)
-            st.info(summary_top)
-
-        if show_free_summary:
-            st.markdown("**Summary of Free Full-Text Articles:**")
-            with st.spinner("Generating summary..."):
-                summary_free = summary_cluster.summarize_free_full_texts(sorted_results, results['query'])
-            if summary_free:
-                st.info(summary_free)
-            else:
-                st.markdown("*No free full-text articles available for summary.*")
-=======
         # Initialize chat session
         initialize_chat_session()
         
@@ -701,7 +676,6 @@
         st.subheader("Research Assistant Chatbot")
         
         render_chatbot_interface()
->>>>>>> 7244c746
 
     else:
         st.info("💡 Enter a medical query and press Search to begin your research journey!")
