--- conflicted
+++ resolved
@@ -1,48 +1,25 @@
-<<<<<<< HEAD
 <!doctype html>
-<html lang="en">
+<html>
   <head>
     <meta charset="utf-8" />
     <meta name="viewport" content="width=device-width, initial-scale=1" />
-    <title>PubMed Research Assistant</title>
+    <title>PubMed Semantic Search</title>
     <link rel="stylesheet" href="/static/css/styles.css" />
-    <link href="https://cdnjs.cloudflare.com/ajax/libs/font-awesome/6.0.0/css/all.min.css" rel="stylesheet">
   </head>
   <body>
-    <!-- Sidebar -->
-    <div id="sidebar" class="sidebar">
-      <div class="sidebar-header">
-        <h3><i class="fas fa-cog"></i> Settings</h3>
-        <button id="closeSidebar" class="close-btn">
-          <i class="fas fa-times"></i>
-        </button>
-      </div>
-      
-      <div class="sidebar-content">
-        <div class="setting-group">
-          <label class="setting-label">
-            <i class="fas fa-envelope"></i> NCBI Email
-            <input id="email" type="email" placeholder="your.email@domain.com" />
-          </label>
-        </div>
-
-        <div class="setting-group">
-          <label class="setting-label">
-            <i class="fas fa-file-alt"></i> Articles to fetch
-            <input id="retmax" type="number" min="10" max="500" step="10" value="100" />
-          </label>
-        </div>
-
-        <div class="setting-group">
-          <label class="setting-label">
-            <i class="fas fa-list-ol"></i> Top-N results
-            <input id="topk" type="number" min="5" max="50" step="1" value="15" />
-          </label>
-        </div>
-
-        <div class="setting-group">
-          <label class="setting-label">
-            <i class="fas fa-brain"></i> Embedding model
+    <div class="container">
+      <h1>PubMed Semantic Search</h1>
+      <div class="grid">
+        <div class="card">
+          <h3>Settings</h3>
+          <label>NCBI Email <input id="email" placeholder="your.email@domain.com" /></label>
+          <label>Articles to fetch <input id="retmax" type="number" min="10" max="500" step="10" value="100" /></label>
+          <label>Top-N results <input id="topk" type="number" min="5" max="50" step="1" value="15" /></label>
+          <label><input id="free_only" type="checkbox" /> Free full-text only</label>
+          <label><input id="expand" type="checkbox" checked /> Expand query with synonyms</label>
+          <label><input id="use_reranking" type="checkbox" checked /> Enable reranking</label>
+          <label><input id="use_flashrank" type="checkbox" /> Use FlashRank reranker</label>
+          <label>Embedding model
             <select id="model_name">
               <option value="gemini">Gemini (models/embedding-001)</option>
               <option value="sentence-transformers/all-MiniLM-L6-v2">Sentence Transformers (all-MiniLM-L6-v2)</option>
@@ -50,394 +27,38 @@
               <option value="dmis-lab/biobert-base-cased-v1.1">BioBERT</option>
             </select>
           </label>
+          <label>Index name <input id="index_name" value="pubmed_index" /></label>
         </div>
+        <div class="card stretch">
+          <h3>Search</h3>
+          <div class="panel">
+            <input id="query" placeholder="Enter your medical query" />
+            <button id="search">Search</button>
+            <button id="clear">Clear</button>
+          </div>
+          <div id="status"></div>
+          <div id="results"></div>
+          <div id="actions" class="actions hidden">
+            <button id="downloadCsv">Download CSV</button>
+          </div>
+        </div>
+      </div>
 
-        <div class="setting-group">
-          <label class="setting-label">
-            <i class="fas fa-database"></i> Index name
-            <input id="index_name" value="pubmed_index" />
-          </label>
+      <div class="grid">
+        <div class="card">
+          <h3>Summary</h3>
+          <button id="generateSummary">Generate Research Summary</button>
+          <div id="summaryOut"></div>
         </div>
-
-        <div class="checkbox-group">
-          <label class="checkbox-label">
-            <input id="free_only" type="checkbox" />
-            <span class="checkmark"></span>
-            <i class="fas fa-unlock"></i> Free full-text only
-          </label>
-
-          <label class="checkbox-label">
-            <input id="expand" type="checkbox" checked />
-            <span class="checkmark"></span>
-            <i class="fas fa-expand-arrows-alt"></i> Expand query with synonyms
-          </label>
-
-          <label class="checkbox-label">
-            <input id="use_reranking" type="checkbox" checked />
-            <span class="checkmark"></span>
-            <i class="fas fa-sort"></i> Enable reranking
-          </label>
-
-          <label class="checkbox-label">
-            <input id="use_flashrank" type="checkbox" />
-            <span class="checkmark"></span>
-            <i class="fas fa-bolt"></i> Use FlashRank reranker
-          </label>
+        <div class="card stretch">
+          <h3>Chatbot</h3>
+          <input id="chatInput" placeholder="Ask about the research findings..." />
+          <button id="sendQuestion">Send Question</button>
+          <div id="chatOut"></div>
         </div>
       </div>
     </div>
-
-    <!-- Main Content -->
-    <div id="mainContent" class="main-content">
-      <!-- Header -->
-      <header class="header">
-        <div class="header-left">
-          <button id="sidebarToggle" class="sidebar-toggle">
-            <i class="fas fa-bars"></i>
-          </button>
-          <h1><i class="fas fa-microscope"></i> PubMed Research Assistant</h1>
-        </div>
-        <div class="header-right">
-          <div class="theme-toggle">
-            <button id="themeToggle">
-              <i class="fas fa-moon"></i>
-            </button>
-          </div>
-        </div>
-      </header>
-
-      <!-- Search Section -->
-      <section class="search-section">
-        <div class="search-container">
-          <div class="search-box">
-            <i class="fas fa-search search-icon"></i>
-            <input id="query" type="text" placeholder="Enter your medical research query..." />
-            <div class="search-actions">
-              <button id="search" class="btn-primary">
-                <i class="fas fa-search"></i> Search
-              </button>
-              <button id="clear" class="btn-secondary">
-                <i class="fas fa-times"></i> Clear
-              </button>
-            </div>
-          </div>
-          <div id="status" class="status-bar"></div>
-        </div>
-      </section>
-
-      <!-- Results and Tools Section -->
-      <div class="content-grid">
-        <!-- Search Results -->
-        <div class="results-panel">
-          <div class="panel-header">
-            <h2><i class="fas fa-list"></i> Search Results</h2>
-            <div id="actions" class="panel-actions hidden">
-              <button id="downloadCsv" class="btn-outline">
-                <i class="fas fa-download"></i> Export CSV
-              </button>
-            </div>
-          </div>
-          <div id="results" class="results-container"></div>
-        </div>
-
-        <!-- Tools Panel -->
-        <div class="tools-panel">
-          <!-- Summary Tool -->
-          <div class="tool-card summary-card">
-            <div class="tool-header">
-              <h3><i class="fas fa-file-text"></i> Research Summary</h3>
-              <button id="generateSummary" class="btn-tool">
-                <i class="fas fa-magic"></i> Generate
-              </button>
-            </div>
-            <div id="summaryOut" class="tool-output">
-              <div class="placeholder">
-                <i class="fas fa-lightbulb"></i>
-                <p>Generate an AI-powered summary of your search results to get key insights and findings.</p>
-              </div>
-            </div>
-          </div>
-
-          <!-- Chatbot Tool -->
-          <div class="tool-card chatbot-card">
-            <div class="tool-header">
-              <h3><i class="fas fa-robot"></i> Research Assistant</h3>
-            </div>
-            <div class="chat-container">
-              <div id="chatOut" class="chat-output">
-                <div class="placeholder">
-                  <i class="fas fa-comments"></i>
-                  <p>Ask questions about your research findings and get intelligent answers.</p>
-                </div>
-              </div>
-              <div class="chat-input-container">
-                <input id="chatInput" type="text" placeholder="Ask about the research findings..." />
-                <button id="sendQuestion" class="btn-chat">
-                  <i class="fas fa-paper-plane"></i>
-                </button>
-              </div>
-            </div>
-          </div>
-=======
-<!DOCTYPE html>
-<html lang="en">
-<head>
-    <meta charset="UTF-8">
-    <meta name="viewport" content="width=device-width, initial-scale=1.0">
-    <title>PubMed Semantic Search - Advanced Biomedical Literature Discovery</title>
-    <link rel="stylesheet" href="/static/css/styles.css">
-    <link href="https://cdnjs.cloudflare.com/ajax/libs/font-awesome/6.0.0/css/all.min.css" rel="stylesheet">
-    <link href="https://fonts.googleapis.com/css2?family=Inter:wght@300;400;500;600;700&display=swap" rel="stylesheet">
-</head>
-<body>
-    <!-- Top Navigation Bar -->
-    <nav class="top-nav">
-        <div class="nav-brand">
-            <i class="fas fa-microscope"></i>
-            <span>PubMed Semantic Search</span>
-        </div>
-        <div class="nav-links">
-            <a href="#" class="nav-link active" data-page="search">
-                <i class="fas fa-search"></i> Search
-            </a>
-            <a href="#" class="nav-link" data-page="summary">
-                <i class="fas fa-chart-line"></i> Summary
-            </a>
-            <a href="#" class="nav-link" data-page="chatbot">
-                <i class="fas fa-robot"></i> Chatbot
-            </a>
-        </div>
-        <div class="nav-actions">
-            <button class="btn-secondary" id="clearCache">
-                <i class="fas fa-trash"></i> Clear Cache
-            </button>
-        </div>
-    </nav>
-
-    <div class="app-container">
-        <!-- Sidebar -->
-        <aside class="sidebar">
-            <div class="sidebar-header">
-                <h3><i class="fas fa-cog"></i> Configuration</h3>
-            </div>
-            
-            <div class="sidebar-content">
-                <!-- API Settings -->
-                <div class="settings-group">
-                    <h4><i class="fas fa-key"></i> API Settings</h4>
-                    <div class="form-group">
-                        <label for="email">NCBI Entrez Email</label>
-                        <input type="email" id="email" placeholder="your.email@domain.com" class="form-control">
-                        <small class="form-text">Recommended for higher rate limits</small>
-                    </div>
-                </div>
-
-                <!-- AI Model Settings -->
-                <div class="settings-group">
-                    <h4><i class="fas fa-brain"></i> AI Model</h4>
-                    <div class="form-group">
-                        <label for="model_name">Embedding Model</label>
-                        <select id="model_name" class="form-control">
-                            <option value="gemini">🌐 Gemini (embedding-001)</option>
-                            <option value="sentence-transformers/all-MiniLM-L6-v2">🔤 Sentence Transformers (MiniLM)</option>
-                            <option value="microsoft/BiomedNLP-PubMedBERT-base-uncased-abstract">🧬 PubMedBERT</option>
-                            <option value="dmis-lab/biobert-base-cased-v1.1">🧬 BioBERT</option>
-                        </select>
-                    </div>
-                </div>
-
-                <!-- Search Configuration -->
-                <div class="settings-group">
-                    <h4><i class="fas fa-sliders-h"></i> Search Config</h4>
-                    <div class="form-group">
-                        <label for="retmax">Articles to Fetch</label>
-                        <input type="range" id="retmax" min="20" max="500" step="20" value="100" class="form-range">
-                        <div class="range-value">100</div>
-                    </div>
-                    <div class="form-group">
-                        <label for="topk">Top Results</label>
-                        <input type="range" id="topk" min="5" max="50" step="1" value="15" class="form-range">
-                        <div class="range-value">15</div>
-                    </div>
-                </div>
-
-                <!-- Search Enhancement -->
-                <div class="settings-group">
-                    <h4><i class="fas fa-magic"></i> Enhancement</h4>
-                    <div class="form-group">
-                        <label class="checkbox-label">
-                            <input type="checkbox" id="expand" checked>
-                            <span class="checkmark"></span>
-                            Query Expansion
-                        </label>
-                        <small class="form-text">Use medical synonyms</small>
-                    </div>
-                    <div class="form-group">
-                        <label class="checkbox-label">
-                            <input type="checkbox" id="use_reranking" checked>
-                            <span class="checkmark"></span>
-                            Intelligent Reranking
-                        </label>
-                        <small class="form-text">Boost recent, high-impact papers</small>
-                    </div>
-                    <div class="form-group">
-                        <label class="checkbox-label">
-                            <input type="checkbox" id="use_flashrank">
-                            <span class="checkmark"></span>
-                            FlashRank Reranker
-                        </label>
-                    </div>
-                    <div class="form-group">
-                        <label class="checkbox-label">
-                            <input type="checkbox" id="free_only">
-                            <span class="checkmark"></span>
-                            Free Full-Text Only
-                        </label>
-                    </div>
-                </div>
-
-                <!-- Persistence -->
-                <div class="settings-group">
-                    <h4><i class="fas fa-save"></i> Persistence</h4>
-                    <div class="form-group">
-                        <label for="index_name">Index Name</label>
-                        <input type="text" id="index_name" value="pubmed_index" class="form-control">
-                        <small class="form-text">Name for saved embeddings</small>
-                    </div>
-                </div>
-            </div>
-        </aside>
-
-        <!-- Main Content -->
-        <main class="main-content">
-            <!-- Search Page -->
-            <div id="search-page" class="page active">
-                <div class="search-header">
-                    <div class="search-title">
-                        <h1>Advanced Biomedical Literature Search</h1>
-                        <p>AI-powered semantic understanding for medical research</p>
-                    </div>
-                </div>
-
-                <div class="search-container">
-                    <div class="search-box">
-                        <div class="search-input-group">
-                            <input type="text" id="query" placeholder="e.g., heart attack symptoms, diabetes complications, cancer immunotherapy..." class="search-input">
-                            <button id="search" class="btn-primary search-btn">
-                                <i class="fas fa-search"></i> Search
-                            </button>
-                        </div>
-                        <button id="clear" class="btn-secondary clear-btn">
-                            <i class="fas fa-times"></i> Clear
-                        </button>
-                    </div>
-                </div>
-
-                <div id="search-status" class="status-container"></div>
-                <div id="search-results" class="results-container"></div>
-                
-                <div id="results-actions" class="results-actions hidden">
-                    <button id="downloadCsv" class="btn-secondary">
-                        <i class="fas fa-download"></i> Download CSV
-                    </button>
-                    <div class="sort-controls">
-                        <label for="sortBy">Sort by:</label>
-                        <select id="sortBy" class="form-control">
-                            <option value="relevance">Relevance Score</option>
-                            <option value="date">Publication Date</option>
-                            <option value="journal">Journal Name</option>
-                            <option value="title">Title (A-Z)</option>
-                        </select>
-                        <select id="sortOrder" class="form-control">
-                            <option value="desc">Descending</option>
-                            <option value="asc">Ascending</option>
-                        </select>
-                    </div>
-                </div>
-            </div>
-
-            <!-- Summary Page -->
-            <div id="summary-page" class="page">
-                <div class="page-header">
-                    <h1><i class="fas fa-chart-line"></i> Research Summary</h1>
-                    <p>Generate comprehensive summaries of your search results</p>
-                </div>
-                
-                <div class="summary-container">
-                    <div class="summary-controls">
-                        <div class="form-group">
-                            <label for="summaryCount">Number of articles to summarize</label>
-                            <input type="range" id="summaryCount" min="5" max="20" value="10" class="form-range">
-                            <div class="range-value">10</div>
-                        </div>
-                        <button id="generateSummary" class="btn-primary" disabled>
-                            <i class="fas fa-magic"></i> Generate Summary
-                        </button>
-                    </div>
-                    
-                    <div id="summary-output" class="summary-output"></div>
-                </div>
-            </div>
-
-            <!-- Chatbot Page -->
-            <div id="chatbot-page" class="page">
-                <div class="page-header">
-                    <h1><i class="fas fa-robot"></i> Research Assistant</h1>
-                    <p>Ask questions about your research findings</p>
-                </div>
-                
-                <div class="chatbot-container">
-                    <div class="chat-controls">
-                        <div class="form-group">
-                            <label for="chatContext">Context articles</label>
-                            <input type="range" id="chatContext" min="3" max="15" value="5" class="form-range">
-                            <div class="range-value">5</div>
-                        </div>
-                    </div>
-                    
-                    <div id="chat-messages" class="chat-messages">
-                        <div class="chat-message bot-message">
-                            <div class="message-avatar">
-                                <i class="fas fa-robot"></i>
-                            </div>
-                            <div class="message-content">
-                                <p>Hello! I'm your research assistant. Perform a search first, then ask me questions about the findings.</p>
-                            </div>
-                        </div>
-                    </div>
-                    
-                    <div class="chat-input-container">
-                        <div class="chat-input-group">
-                            <input type="text" id="chatInput" placeholder="Ask about the research findings..." class="chat-input" disabled>
-                            <button id="sendQuestion" class="btn-primary chat-send" disabled>
-                                <i class="fas fa-paper-plane"></i>
-                            </button>
-                        </div>
-                    </div>
-                </div>
-            </div>
-        </main>
-    </div>
-
-    <!-- Loading Overlay -->
-    <div id="loading-overlay" class="loading-overlay hidden">
-        <div class="loading-content">
-            <div class="loading-spinner"></div>
-            <p id="loading-text">Processing your request...</p>
->>>>>>> af26b4b1
-        </div>
-    </div>
-<<<<<<< HEAD
-
-    <!-- Overlay for mobile sidebar -->
-    <div id="overlay" class="overlay"></div>
-
     <script src="/static/js/scripts.js"></script>
   </body>
-</html>
-=======
->>>>>>> af26b4b1
+  </html>
 
-    <script src="/static/js/scripts.js"></script>
-</body>
-</html>